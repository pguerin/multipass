--- conflicted
+++ resolved
@@ -1157,13 +1157,9 @@
             return new mpt::MockLocalSocketReply(mpt::not_found_data, QNetworkReply::ContentNotFoundError);
         });
 
-<<<<<<< HEAD
     logger_scope.mock_logger->expect_log(mpl::Level::error, "unexpected LXD state", AnyNumber());
-    mp::LXDVirtualMachine machine{default_description, stub_monitor, mock_network_access_manager.get(), base_url};
-=======
     mp::LXDVirtualMachine machine{default_description, stub_monitor, mock_network_access_manager.get(), base_url,
                                   bridge_name};
->>>>>>> 9b81707d
 
     EXPECT_EQ(machine.current_state(), expected_state);
 }
