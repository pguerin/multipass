name: multipass
title: Multipass
icon: data/multipass.gui.svg
summary: Instant Ubuntu VMs
description: |
  Multipass is a tool to launch and manage VMs on Windows, Mac and Linux that
  simulates a cloud environment with support for cloud-init. Get Ubuntu
  on-demand with clean integration to your IDE and version control on your
  native platform.
license: GPL-3.0

adopt-info: multipass
confinement: classic
base: core18

architectures:
- build-on: amd64
  run-on: amd64
- build-on: armhf
  run-on: armhf
- build-on: arm64
  run-on: arm64

layout:
  /usr/lib/$SNAPCRAFT_ARCH_TRIPLET/qemu:
    bind: $SNAP/usr/lib/$SNAPCRAFT_ARCH_TRIPLET/qemu

apps:
  multipassd:
    command: bin/launch-multipassd
    environment:
      LD_LIBRARY_PATH: &library-path
        $SNAP/lib:$SNAP/lib/$SNAPCRAFT_ARCH_TRIPLET:$SNAP/usr/lib:$SNAP/usr/lib/$SNAPCRAFT_ARCH_TRIPLET
      PATH: &path
        $SNAP/usr/sbin:$SNAP/usr/bin:$SNAP/sbin:$SNAP/bin:$PATH
      QT_PLUGIN_PATH: $SNAP/usr/lib/$SNAPCRAFT_ARCH_TRIPLET/qt5/plugins
      XDG_DATA_HOME: $SNAP_COMMON/data
      XDG_CACHE_HOME: $SNAP_COMMON/cache
      XDG_CONFIG_HOME: &daemon-config $SNAP_DATA/config
      DAEMON_CONFIG_HOME: *daemon-config # temporary
      XTABLES_LIBDIR: $SNAP/usr/lib/$SNAPCRAFT_ARCH_TRIPLET/xtables
    daemon: simple
  multipass:
    environment:
      <<: &client-environment
        LD_LIBRARY_PATH: *library-path
        PATH: *path
        QT_PLUGIN_PATH: $SNAP/usr/lib/$SNAPCRAFT_ARCH_TRIPLET/qt5/plugins
        XDG_DATA_HOME: $SNAP_USER_DATA/data
        XDG_DATA_DIRS: $SNAP/usr/share
        XDG_CACHE_HOME: $SNAP_USER_DATA/cache
        XDG_CONFIG_HOME: $SNAP_USER_DATA/config
      DAEMON_CONFIG_HOME: *daemon-config # temporary
    command: bin/launch-multipass
    completer: etc/bash_completion.d/snap.multipass
  gui:
    environment: *client-environment
    command: bin/launch-multipass-gui
    desktop: usr/share/applications/multipass.gui.desktop
    autostart: multipass.gui.autostart.desktop

parts:
  multipass:
    plugin: cmake
    build-packages:
    - on arm64: [libgles2-mesa-dev]
    - on armhf: [libgles2-mesa-dev]
    - build-essential
    - cmake-extras
    - git
    - golang
    - libapparmor-dev
    - libsystemd-dev
    - libvirt-dev
    - pkg-config
    - qtbase5-dev
    - qtbase5-dev-tools
    stage-packages:
    - on amd64: [libgl1]
    - on armhf: [libgles2-mesa]
    - on arm64: [libgles2-mesa]
    - libpng16-16
    - libqt5core5a
    - libqt5gui5
    - libqt5network5
    - libqt5widgets5
    - libxml2
    - libvirt0
<<<<<<< HEAD
    - dnsmasq-base
=======
    - dnsmasq
    - dnsmasq-utils
>>>>>>> ee2fe28d
    source: .
    configflags:
    - -DCMAKE_BUILD_TYPE=RelWithDebInfo
    - -DCMAKE_INSTALL_PREFIX=/
    - -DMULTIPASS_ENABLE_TESTS=off
    override-build: |
      snapcraftctl build
      set -e
      mkdir -p ${SNAPCRAFT_PART_INSTALL}/etc/bash_completion.d/
      echo 'export PATH="${PATH}:/snap/bin:/var/lib/snapd/snap/bin"' > ${SNAPCRAFT_PART_INSTALL}/etc/bash_completion.d/snap.multipass
      cat ../src/completions/bash/multipass >> ${SNAPCRAFT_PART_INSTALL}/etc/bash_completion.d/snap.multipass
      VERSION=$( awk -F\" '/version_string/ { print $2 }' gen/multipass/version.h )
      snapcraftctl set-version ${VERSION}
      snapcraftctl set-grade $( echo ${VERSION} | grep -qe '^[0-9]\+\.[0-9]\+\.[0-9]\+$' && echo stable || echo devel )
      sed -i -e 's@^Icon=\(.\+\)$@Icon=/usr/share/icons/hicolor/scalable/apps/\1.svg@' ${SNAPCRAFT_PART_INSTALL}/usr/share/applications/multipass.gui.desktop

  qemu:
    plugin: nil
    override-pull: ""
    stage-packages:
    - on amd64: [qemu-system-x86]
    - on armhf: [qemu-system-arm]
    - on arm64: [qemu-system-arm]
    - qemu-utils
    - libslang2
    organize:
      usr/lib/*/pulseaudio/libpulsecommon-*.so: usr/lib/
      usr/share/seabios/bios-256k.bin: qemu/
      usr/share/seabios/vgabios-stdvga.bin: qemu/
      usr/share/seabios/kvmvapic.bin: qemu/
      usr/lib/ipxe/qemu/efi-virtio.rom: qemu/

  kvm-support:
    plugin: nil
    override-pull: ""
    stage-packages:
    - try: [msr-tools]

  network-utils:
    plugin: nil
    override-pull: ""
    stage-packages:
    - iproute2
    - iptables
    - iputils-ping
    - libatm1
    - libxtables12

  xterm:
    plugin: nil
    override-pull: ""
    stage-packages:
    - xterm
    stage:
    - -usr/lib/*/libfreetype.so.6
    - -usr/share/doc/libfreetype6/FTL.TXT.gz
    - -usr/share/doc/libfreetype6/TODO
    - -usr/share/doc/libfreetype6/changelog.Debian.gz
    - -usr/share/doc/libfreetype6/pcf/README

  glue:
    plugin: dump
    source: snap-wrappers<|MERGE_RESOLUTION|>--- conflicted
+++ resolved
@@ -86,12 +86,8 @@
     - libqt5widgets5
     - libxml2
     - libvirt0
-<<<<<<< HEAD
     - dnsmasq-base
-=======
-    - dnsmasq
     - dnsmasq-utils
->>>>>>> ee2fe28d
     source: .
     configflags:
     - -DCMAKE_BUILD_TYPE=RelWithDebInfo
